--- conflicted
+++ resolved
@@ -541,7 +541,6 @@
 		end
 	end
 	@test check==true
-<<<<<<< HEAD
 
 
 	# hook_length
@@ -631,9 +630,6 @@
 	@test schur_polynomial(Partition([3]), S) == x[1]*x[2]*x[3] + x[1]^2*x[2] + x[1]*x[2]^2 + x[1]^2*x[3] + x[1]*x[3]^2 + x[2]^2*x[3] + x[2]*x[3]^2 + x[1]^3 + x[2]^3 + x[3]^3
 
 end
-=======
-end
-
-
-include("cartan_matrices.jl")
->>>>>>> 951c5967
+
+
+include("cartan_matrices.jl")